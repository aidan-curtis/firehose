--- conflicted
+++ resolved
@@ -273,22 +273,14 @@
         "-d", "--disable-render", action="store_true", help="Disable cv2 rendering"
     )
     parser.add_argument(
-<<<<<<< HEAD
         "--delay",
         default=0.0,
         type=float,
         help="Delay between steps in simulation. For visualization purposes "
         "- note: it doesn't get reflected in the video",
-=======
+    )
+    parser.add_argument(
         "-pr", "--parallel-record", action="store_true", help="Disable cv2 rendering"
-    )
-    parser.add_argument(
-        "-i",
-        "--ignition_type",
-        default="random",
-        help="Specifies whether to use a random or fixed fire ignition point."
-        "Choices: fixed, random, or specify path to a ignition point JSON file",
->>>>>>> 0feae273
     )
     parser.add_argument(
         "-o",
