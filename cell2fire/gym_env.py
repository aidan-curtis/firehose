import os
import random
import time
from typing import Optional

import cv2
import numpy as np
import pandas as pd
from gym import Env, spaces
from gym.spaces import Box, Discrete

from cell2fire.firehose.config import training_enabled
from firehose.models import ExperimentHelper, IgnitionPoint, IgnitionPoints
from firehose.process import Cell2FireProcess
from firehose.utils import wait_until_file_populated
import copy

ENVS = []
_MODULE_DIR = os.path.dirname(os.path.realpath(__file__))


# Note: use RGB here, render method will convert to BGR for gym
_FIRE_COLOR = [255, 0, 0]  # red
_HARVEST_COLOR = [28, 163, 236]  # blue
_IGNITION_COLOR = [255, 0, 255]  # pink


def num_cells_on_fire(state):
    return np.sum(state > 0)


def fire_size_reward(state, forest, scale=10):
    idxs = np.where(state > 0)
    return -len(idxs[0]) / (forest.shape[0] * forest.shape[1]) * scale


class FireEnv(Env):
    metadata = {"render.modes": ["human", "rgb_array"]}

    def __init__(
        self,
        fire_map: str = "Harvest40x40",
        action_type: str = "flat",
        observation_type: str = "forest",
        max_steps: int = 200,
        output_dir: str = _MODULE_DIR,
        ignition_points: Optional[IgnitionPoints] = None,
        reward_func=fire_size_reward,
        num_ignition_points: int = 1,  # if ignition_points is specified this is ignored
        pre_run_steps: int = 0,
        num_steps_after_action: int = 0,
    ):
        """
        
        :param fire_map: name of Fire map to use, should be in the data/ folder
        :param action_type: flat or xy
        :param observation_type: time or forest
        :param max_steps: maximum number of steps
        :param output_dir: base output directory
        :param ignition_points: ignition points to use. If None, will generate random ones
        :param reward_func: reward function
        :param num_ignition_points: #ignition points to generate if not specified
        :param pre_run_steps: number of steps to run before allowing any actions
        :param num_steps_after_action: number of steps to run after each action
            (is not run after pre-run steps)
        """
        self.iter = 0
        self.max_steps = max_steps

        # Helper code
        self.helper = ExperimentHelper(
            base_dir=_MODULE_DIR, map=fire_map, output_dir=output_dir
        )
        self.forest_image = self.helper.forest_image
        self.uforest_image = (self.forest_image * 255).astype("uint8")


        # TODO: fix this
        # Randomly generate ignition points if required
        if not ignition_points:
            # We can only have 1 ignition in a given year in Cell2Fire (supposedly)
            assert (
                num_ignition_points == 1
            ), "Only 1 ignition point supported at the moment"
            self.ignition_points = self.helper.generate_random_ignition_points(
                num_points=num_ignition_points,
            )
        else:
            self.ignition_points = ignition_points

        # Set action and observation spaces
        self.action_type = action_type
        self._set_action_space()

        self.observation_type = observation_type
        self._set_observation_space()

        # Set initial state to be empty
        self.state = np.zeros(
            (self.forest_image.shape[0], self.forest_image.shape[1]), dtype=np.uint8
        )

        # Reward function
        self.reward_func = reward_func

        # Number of steps to progress simulation before applying any actions
        assert pre_run_steps >= 0
        self.pre_run_steps = pre_run_steps

        # Number of steps after each action to wait before taking another action
        assert num_steps_after_action >= 0
        self.num_steps_after_action = num_steps_after_action

        # Note: Cell2Fire Process. Call this at the end of __init__!
        self.fire_process = Cell2FireProcess(self)

    def _set_action_space(self):
        if self.action_type == "flat":
            # Flat discrete action space
            self.action_space = Discrete(
                (self.forest_image.shape[0] * self.forest_image.shape[1]) - 1
            )
        elif self.action_type == "xy":
            # Continuous action space for x and y. We round at evaluation time
            self.action_space = Box(low=0, high=1, shape=(2,))
        else:
            raise NotImplementedError(f"Unsupported action type {self.action_type}")

    def _set_observation_space(self):
        if self.observation_type == "forest":
            self.observation_space = spaces.Box(
                low=0,
                high=255,
                shape=(self.forest_image.shape[0], self.forest_image.shape[1], 3),
                dtype=np.uint8,
            )
        elif self.observation_space == "time":
            # Blind model
            self.observation_space = spaces.Box(
                low=0, high=self.max_steps + 1, shape=(1,), dtype=np.uint8,
            )

    def get_observation(self):
        return self.iter if self.observation_type == "time" else self.get_painted_image()

    def get_action(self, raw_action):
        if self.action_type == "xy":
            # Action is an x/y vector, so convert to integer
            # TODO: Check if this is the correct x/y order to flatten
            x = int(raw_action[0] * self.forest_image.shape[0])
            y = int(raw_action[1] * self.forest_image.shape[1])
            min_action = self.forest_image.shape[0] * self.forest_image.shape[1] - 1

            action = min(x * self.forest_image.shape[1] + y, min_action)
            return action
        elif self.action_type == "flat":
            return raw_action
        else:
            raise NotImplementedError(f"Unsupported action type {self.action_type}")

    def step(
        self,
        action,
        debug: bool = False,
        steps_after_action: bool = False,
        dont_print: bool = False,
    ):
        """
        Step in the environment

        :param action: index of cell to harvest, using 0 indexing
        :param debug:
        """
        # Get action for action_type
        raw_action = action
        action = self.get_action(raw_action=raw_action)

        if debug:
            print(f"=== Step {self.iter} ===")
            print(f"Action: {raw_action}")
            if action != raw_action:
                print(f"Converted action: {action}")

        # Code crashes for some reason when action == ignition point
        for ignition_point in self.ignition_points.points:
            if ignition_point.idx == action + 1:
                action = random.choice([action + 1, action - 1])

        # IMPORTANT! Actions must be indexed from 0. The Cell2FireProcess class will
        # handle the indexing when calling Cell2Fire
        self.fire_process.apply_actions(action, debug)

        state_file = self.fire_process.read_line()

        if not state_file.endswith(".csv"):
            print(action)
            print("State file:", state_file)
            print("Proc Error. Resetting state")
            return self.state, self.reward_func(self.state, self.forest_image), True, {}

        # Bad Hack
        # FIXME: if multiple CSVs are returned for each step, then we only take the
        #  first one while we want to take the last one.
        wait_until_file_populated(state_file)
        df = pd.read_csv(state_file, sep=",", header=None)
        self.state = df.values

        # Progress fire process to next state
        self.fire_process.progress_to_next_state(debug)

        # Check if we've exceeded max steps or Cell2Fire finished simulating
        done = self.iter >= self.max_steps or self.fire_process.finished
        if not dont_print and not debug and not training_enabled():
            print(
                f"\rStep {self.iter + 1}/{self.max_steps}. "
                f"Num cells on fire {num_cells_on_fire(self.state)}",
                end="",
            )
            if done:
                print()

        # Handle case where we step simulation after applying each action
        if not steps_after_action:
            # Subtract 1 as we already stepped for current action
            for _ in range(self.num_steps_after_action - 1):
                # Apply -1 action which is no-op
                self.step(-1, steps_after_action=True, dont_print=True)

        self.iter += 1

        return_state = self.get_observation()
        return return_state, self.reward_func(return_state, self.forest_image), done, {}

    def get_painted_image(self):
        im = copy.copy(self.uforest_image)
        
        # Set fire cells
        fire_idxs = np.where(self.state > 0)
        im[fire_idxs] = _FIRE_COLOR

        # Set harvest cells
        harvest_idxs = np.where(self.state < 0)
        im[harvest_idxs] = _HARVEST_COLOR

        # Set ignition point
        assert (
            len(self.ignition_points.points) == 1
        ), "Only one ignition point supported"
        ignition_point = self.ignition_points.points[0]
        im[ignition_point.y, ignition_point.x] = _IGNITION_COLOR

        print(im)
        print(im.shape)
        return im

    def render(self, mode="human", scale_factor: int = 10, **kwargs):
        """Render the geographic image and fire"""
        if mode not in {"human", "rgb_array"}:
            raise NotImplementedError(f"Only human mode is supported. Not {mode}")

        im = self.get_painted_image()

        # Scale to be larger
        im = cv2.resize(
            im,
            (im.shape[1] * scale_factor, im.shape[0] * scale_factor),
            interpolation=cv2.INTER_AREA,
        )

        if mode == "human":
            # Flip RGB to BGR as cv2 uses the latter
            im = im[:, :, ::-1]
            cv2.imshow("Fire", im)
            cv2.waitKey(20)
        else:
            return im

    def reset(self, **kwargs):
        """Reset environment and restart process"""
        self.iter = 0
        self.state = np.zeros(
            (self.forest_image.shape[0], self.forest_image.shape[1]), dtype=np.uint8
        )
        # Kill and respawn Cell2Fire process
        self.fire_process.reset(kwargs.get("debug", False))
<<<<<<< HEAD
        print("resetting")
=======

        # Step minimum number of steps before applying actions
        if self.pre_run_steps > 0:
            # Override num steps after action so we don't step unnecessarily
            tmp_num = self.num_steps_after_action
            self.num_steps_after_action = 0

            for _ in range(self.pre_run_steps):
                # Apply no-op action
                self.step(-1)

            self.num_steps_after_action = tmp_num

>>>>>>> 2129f18c
        return self.get_observation()


def main(debug: bool, delay_time: float = 0.0, **env_kwargs):
    env = FireEnv(**env_kwargs)
    env.render()

    _ = env.reset(debug=debug)

    done = False
    num_steps = 0
    while not done:
        action = env.action_space.sample()
        try:
            state, reward, done, info = env.step(action, debug=debug)
            num_steps += 1
        except Exception as e:
            env.fire_process.kill()
            raise e

        env.render()
        if delay_time > 0.0:
            time.sleep(delay_time)
        # if done:
        #     state = env.reset()

    # input("Press Enter to finish...")
    print(f"Finished! Num steps = {num_steps}")


if __name__ == "__main__":
    # main(debug=True, max_steps=1000)
    # main(debug=True, ignition_points=IgnitionPoints([IgnitionPoint(1459, 1)]))
    for run_idx in range(100):
        print(f"=== Run {run_idx} ===")
        main(debug=False, delay_time=0.00)<|MERGE_RESOLUTION|>--- conflicted
+++ resolved
@@ -283,23 +283,6 @@
         )
         # Kill and respawn Cell2Fire process
         self.fire_process.reset(kwargs.get("debug", False))
-<<<<<<< HEAD
-        print("resetting")
-=======
-
-        # Step minimum number of steps before applying actions
-        if self.pre_run_steps > 0:
-            # Override num steps after action so we don't step unnecessarily
-            tmp_num = self.num_steps_after_action
-            self.num_steps_after_action = 0
-
-            for _ in range(self.pre_run_steps):
-                # Apply no-op action
-                self.step(-1)
-
-            self.num_steps_after_action = tmp_num
-
->>>>>>> 2129f18c
         return self.get_observation()
 
 
